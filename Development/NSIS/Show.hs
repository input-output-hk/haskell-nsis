{-# LANGUAGE RecordWildCards #-}

module Development.NSIS.Show(showNSIS) where

import Development.NSIS.Type
import Control.Arrow
import Data.Generics.Uniplate.Data
import Data.Char
import Data.Function
import Data.List
import Data.Maybe


showNSIS :: [NSIS] -> [String]
showNSIS xs =
    ["!Include MUI2.nsh"] ++
    ["Var _" ++ show v | v <- sort $ nub [i | Var i <- universeBi xs]] ++
    outs fs (filter isGlobal xs) ++
    ["!insertmacro MUI_LANGUAGE \"English\""] ++
    (if null plugins then [] else
        ["Function NSIS_UnusedPluginPreload"
        ,"  # Put all plugins are at the start of the archive, ensuring fast extraction (esp. LZMA solid)"] ++
        map indent plugins ++
        ["FunctionEnd"]) ++
    outs fs (filter isSection xs) ++
    concat [("Function " ++ show name) : map indent (outs fs body) ++ ["FunctionEnd"] | (name,body) <- funs] ++
    (if null descs then [] else
        ["!insertmacro MUI_FUNCTION_DESCRIPTION_BEGIN"] ++
        map indent ["!insertmacro MUI_DESCRIPTION_TEXT " ++ show i ++ " " ++ show d | (i,d) <- descs] ++
        ["!insertmacro MUI_FUNCTION_DESCRIPTION_END"])
    where descs = filter (not . null . snd) $ concatMap secDescs $ universeBi xs
          inits = filter (\x -> not (isSection x) && not (isGlobal x)) xs
          fs = map fst funs
          funs = map (fst . head &&& concatMap snd) $ groupBy ((==) `on` fst) $ sortBy (compare `on` fst) $
                     [(Fun ".onInit",inits) | not $ null inits] ++ [(name,body) | Function name body <- universeBi xs]
          plugins = sort $ nub [a ++ "::" ++ b | Plugin a b _ <- universeBi xs]


secDescs :: NSIS -> [(SectionId, Val)]
secDescs (Section x _) = [(secId x, secDescription x)]
secDescs (SectionGroup x _) = [(secgId x, secgDescription x)]
secDescs _ = []


isGlobal :: NSIS -> Bool
isGlobal x = case x of
    Name{} -> True
    OutFile{} -> True
    InstallDir{} -> True
    SetCompressor{} -> True
    InstallIcon{} -> True
    UninstallIcon{} -> True
    HeaderImage{} -> True
    Page{} -> True
    Unpage{} -> True
    RequestExecutionLevel{} -> True
    AddPluginDir{} -> True
    InstallDirRegKey{} -> True
    AllowRootDirInstall{} -> True
    ShowInstDetails{} -> True
    ShowUninstDetails{} -> True
    Caption{} -> True
    UnsafeInjectGlobal{} -> True
    _ -> False

isSection :: NSIS -> Bool
isSection x = case x of
    Section{} -> True
    SectionGroup{} -> True
    _ -> False


outs :: [Fun] -> [NSIS] -> [String]
outs fs = concatMap (out fs)

out :: [Fun] -> NSIS -> [String]
out fs (Assign v x) = ["StrCpy " ++ show v ++ " " ++ show x]
out fs (SetCompressor ACompressor{..}) = [unwords $ "SetCompressor" : ["/solid"|compSolid] ++ ["/final"|compFinal] ++ [map toLower $ show compType]]
out fs (Section ASection{secId=SectionId secId, ..} xs) =
    [unwords $ "Section" : ["/o"|secUnselected] ++ [show $ [Literal "!"|secBold] ++ secName, "_sec" ++ show secId]] ++
    map indent (["SectionIn RO" | secRequired] ++ outs fs xs) ++
    ["SectionEnd"]
out fs (SectionGroup ASectionGroup{secgId=SectionId secgId, ..} xs) =
    [unwords $ "SectionGroup" : ["/e"|secgExpanded] ++ [show secgName, "_sec" ++ show secgId]] ++
    map indent (outs fs xs) ++
    ["SectionGroupEnd"]
out fs (File AFile{..}) = [unwords $ "File" : ["/nonfatal"|fileNonFatal] ++ ["/r"|fileRecursive] ++ [show $ Literal "/oname=" : x | Just x <- [fileOName]] ++ [show filePath]]
out fs (Labeled i) = [show i ++ ":"]
out fs (CreateShortcut AShortcut{..}) = return $ unwords $
    ["CreateShortcut", show scFile, show scTarget, show scParameters, show scIconFile
    ,show scIconIndex, show scStartOptions, show scKeyboardShortcut, show scDescription]
out fs (InstallIcon x) = ["!define MUI_ICON " ++ show x]
out fs (UninstallIcon x) = ["!define MUI_UNICON " ++ show x]
out fs (HeaderImage x) = "!define MUI_HEADERIMAGE" : ["!define MUI_HEADERIMAGE_BITMAP " ++ show x | Just x <- [x]]
out fs (Page x) = let y = showPageCtor x in
    ["!define MUI_PAGE_CUSTOMFUNCTION_PRE Pre" ++ y | "Pre" ++ y `elem` map show fs] ++
    ["!define MUI_PAGE_CUSTOMFUNCTION_SHOW Show" ++ y | "Show" ++ y `elem` map show fs] ++
    ["!define MUI_PAGE_CUSTOMFUNCTION_LEAVE Leave" ++ y | "Leave" ++ y `elem` map show fs] ++
    concat [showFinish x | Finish x <- [x]] ++
    ["!insertmacro MUI_PAGE_" ++ showPage x]
out fs (Unpage x) = ["!insertmacro MUI_UNPAGE_" ++ showPage x]
out fs Function{} = []
out fs (Delete ADelete{..}) = [unwords $ "Delete" : ["/rebootok"|delRebootOK] ++ [show delFile]]
out fs (RMDir ARMDir{..}) = [unwords $ "RMDir" : ["/r"|rmRecursive] ++ ["/rebootok"|rmRebootOK] ++ [show rmDir]]
out fs (CopyFiles ACopyFiles{..}) = [unwords $ "CopyFiles" : ["/silent"|cpSilent] ++ ["/filesonly"|cpFilesOnly] ++ [show cpFrom, show cpTo]]
out fs (MessageBox flags txt lbls) = [unwords $ "MessageBox" : intercalate "|" (map show flags) : show txt :
    ["ID" ++ a ++ " " ++ show b | (a,b) <- lbls]]
out fs (Goto x) = ["Goto " ++ show x | x /= Label 0]
out fs (IntOp a b "~" _) = [unwords $ "IntOp" : [show a, show b, "~"]] -- the only unary IntOp
out fs (ExecShell AExecShell{..}) = [unwords ["ExecShell","\"\"",show esCommand,show esShow]]
out fs (Plugin a b cs) = [unwords $ (a ++ "::" ++ b) : map show cs]
out fs (AddPluginDir a) = [unwords ["!addplugindir",show a]]
out fs (FindWindow a b c d e) = [unwords $ "FindWindow" : show a : map show ([b,c] ++ maybeToList d ++ maybeToList e)]
out fs (SendMessage a b c d e f) = [unwords $ "SendMessage" : show a : show b : show c : show d : show e : ["/TIMEOUT=" ++ show x | Just x <- [f]]]
<<<<<<< HEAD
out fs (Unicode x) = ["Unicode " ++ if x then "true" else "false"]
=======
>>>>>>> ddc6990c
out fs (UnsafeInject x) = [x]
out fs (UnsafeInjectGlobal x) = [x]

out fs x = [show x]


showPage :: Page -> String
showPage (License x) = "LICENSE \"" ++ x ++ "\""
showPage x = map toUpper $ showPageCtor x

showFinish :: FinishOptions -> [String]
showFinish FinishOptions{..} =
    ["!define MUI_FINISHPAGE_RUN " ++ show finRun | finRun /= def] ++
    ["!define MUI_FINISHPAGE_RUN_TEXT " ++ show finRunText | finRunText /= def] ++
    ["!define MUI_FINISHPAGE_RUN_PARAMETERS " ++ show finRunParamters | finRunParamters /= def] ++
    ["!define MUI_FINISHPAGE_RUN_NOTCHECKED" | not finRunChecked && finRun /= def] ++
    ["!define MUI_FINISHPAGE_SHOWREADME " ++ show finReadme | finReadme /= def] ++
    ["!define MUI_FINISHPAGE_SHOWREADME_TEXT " ++ show finReadmeText | finReadmeText /= def] ++
    ["!define MUI_FINISHPAGE_SHOWREADME_NOTCHECKED" | not finReadmeChecked && finReadme /= def] ++
    ["!define MUI_FINISHPAGE_LINK_LOCATION " ++ show finLink | finLink /= def] ++
    ["!define MUI_FINISHPAGE_LINK " ++ show finLinkText | finLinkText /= def]


indent x = "  " ++ x<|MERGE_RESOLUTION|>--- conflicted
+++ resolved
@@ -60,6 +60,7 @@
     ShowInstDetails{} -> True
     ShowUninstDetails{} -> True
     Caption{} -> True
+    Unicode{} -> True
     UnsafeInjectGlobal{} -> True
     _ -> False
 
@@ -112,10 +113,7 @@
 out fs (AddPluginDir a) = [unwords ["!addplugindir",show a]]
 out fs (FindWindow a b c d e) = [unwords $ "FindWindow" : show a : map show ([b,c] ++ maybeToList d ++ maybeToList e)]
 out fs (SendMessage a b c d e f) = [unwords $ "SendMessage" : show a : show b : show c : show d : show e : ["/TIMEOUT=" ++ show x | Just x <- [f]]]
-<<<<<<< HEAD
 out fs (Unicode x) = ["Unicode " ++ if x then "true" else "false"]
-=======
->>>>>>> ddc6990c
 out fs (UnsafeInject x) = [x]
 out fs (UnsafeInjectGlobal x) = [x]
 
